from distutils.core import setup

setup(
    name = 'AsyncUrban',
    packages = ['AsyncUrban'],
    version = '0.1.2',
    description = 'An asynchronous wrapper around the UrbanDictionary API.',
    author = 'James E',
    author_email = 'naught0@github.com',
    url = 'https://github.com/naught0/AsyncUrban',
<<<<<<< HEAD
    download_url = 'https://github.com/Naught0/AsyncUrban/archive/0.1.tar.gz',
    keywords = ('dictionary', 'urban', 'urbandictionary', 'define'),
=======
    download_url = 'https://github.com/Naught0/AsyncUrban/archive/0.1.2.tar.gz',
    keywords = ['dictionary', 'urban', 'urbandictionary', 'define'],
>>>>>>> 8a1adc86
    classifiers = [],
)<|MERGE_RESOLUTION|>--- conflicted
+++ resolved
@@ -8,12 +8,7 @@
     author = 'James E',
     author_email = 'naught0@github.com',
     url = 'https://github.com/naught0/AsyncUrban',
-<<<<<<< HEAD
     download_url = 'https://github.com/Naught0/AsyncUrban/archive/0.1.tar.gz',
     keywords = ('dictionary', 'urban', 'urbandictionary', 'define'),
-=======
-    download_url = 'https://github.com/Naught0/AsyncUrban/archive/0.1.2.tar.gz',
-    keywords = ['dictionary', 'urban', 'urbandictionary', 'define'],
->>>>>>> 8a1adc86
     classifiers = [],
 )